--- conflicted
+++ resolved
@@ -1,106 +1,22 @@
-<<<<<<< HEAD
+'use strict';
+
 import * as doctype from 'parse5/lib/common/doctype.js';
 import { DOCUMENT_MODE } from 'parse5/lib/common/html.js';
-
-//Conversion tables for DOM Level1 structure emulation
-const nodeTypes = {
-    element: 1,
-    text: 3,
-    cdata: 4,
-    comment: 8,
-};
-
-const nodePropertyShorthands = {
-    tagName: 'name',
-    childNodes: 'children',
-    parentNode: 'parent',
-    previousSibling: 'prev',
-    nextSibling: 'next',
-    nodeValue: 'data',
-};
-
-//Node
-class Node {
-    constructor(props) {
-        for (const key of Object.keys(props)) {
-            this[key] = props[key];
-        }
-    }
-
-    get firstChild() {
-        const { children } = this;
-
-        return (children && children[0]) || null;
-    }
-
-    get lastChild() {
-        const { children } = this;
-
-        return (children && children[children.length - 1]) || null;
-    }
-
-    get nodeType() {
-        return nodeTypes[this.type] || nodeTypes.element;
-    }
-}
-
-Object.keys(nodePropertyShorthands).forEach((key) => {
-    const shorthand = nodePropertyShorthands[key];
-
-    Object.defineProperty(Node.prototype, key, {
-        get() {
-            return this[shorthand] || null;
-        },
-        set(val) {
-            this[shorthand] = val;
-        },
-    });
-});
+import { NodeWithChildren, Element, ProcessingInstruction, Comment, Text } from 'domhandler';
 
 //Node construction
-export function createDocument() {
-    return new Node({
-        type: 'root',
-        name: 'root',
-        parent: null,
-        prev: null,
-        next: null,
-        children: [],
-        'x-mode': DOCUMENT_MODE.NO_QUIRKS,
-    });
-}
-
-export function createDocumentFragment() {
-    return new Node({
-        type: 'root',
-        name: 'root',
-        parent: null,
-        prev: null,
-        next: null,
-        children: [],
-    });
-}
-=======
-'use strict';
-
-const doctype = require('parse5/lib/common/doctype');
-const { DOCUMENT_MODE } = require('parse5/lib/common/html');
-const { NodeWithChildren, Element, ProcessingInstruction, Comment, Text } = require('domhandler');
-
-//Node construction
-exports.createDocument = function() {
+exports.createDocument = function () {
     const node = new NodeWithChildren('root', []);
     node.name = 'root';
     node['x-mode'] = DOCUMENT_MODE.NO_QUIRKS;
     return node;
 };
 
-exports.createDocumentFragment = function() {
+exports.createDocumentFragment = function () {
     const node = new NodeWithChildren('root', []);
     node.name = 'root';
     return node;
 };
->>>>>>> 49b56de0
 
 export function createElement(tagName, namespaceURI, attrs) {
     const attribs = Object.create(null);
@@ -115,54 +31,19 @@
         attribsPrefix[attrName] = attrs[i].prefix;
     }
 
-<<<<<<< HEAD
-    return new Node({
-        type: tagName === 'script' || tagName === 'style' ? tagName : 'tag',
-        name: tagName,
-        namespace: namespaceURI,
-        attribs,
-        'x-attribsNamespace': attribsNamespace,
-        'x-attribsPrefix': attribsPrefix,
-        children: [],
-        parent: null,
-        prev: null,
-        next: null,
-    });
-}
-
-export function createCommentNode(data) {
-    return new Node({
-        type: 'comment',
-        data,
-        parent: null,
-        prev: null,
-        next: null,
-    });
-}
-
-const createTextNode = function (value) {
-    return new Node({
-        type: 'text',
-        data: value,
-        parent: null,
-        prev: null,
-        next: null,
-    });
-=======
     const node = new Element(tagName, attribs, []);
     node.namespace = namespaceURI;
     node['x-attribsNamespace'] = attribsNamespace;
     node['x-attribsPrefix'] = attribsPrefix;
     return node;
-};
-
-exports.createCommentNode = function(data) {
+}
+
+exports.createCommentNode = function (data) {
     return new Comment(data);
 };
 
-const createTextNode = function(value) {
+const createTextNode = function (value) {
     return new Text(value);
->>>>>>> 49b56de0
 };
 
 //Tree mutation
@@ -212,25 +93,11 @@
         doctypeNode['x-publicId'] = publicId;
         doctypeNode['x-systemId'] = systemId;
     } else {
-<<<<<<< HEAD
-        appendChild(
-            document,
-            new Node({
-                type: 'directive',
-                name: '!doctype',
-                data,
-                'x-name': name,
-                'x-publicId': publicId,
-                'x-systemId': systemId,
-            })
-        );
-=======
         const node = new ProcessingInstruction('!doctype', data);
         node['x-name'] = name;
         node['x-publicId'] = publicId;
         node['x-systemId'] = systemId;
         appendChild(document, node);
->>>>>>> 49b56de0
     }
 }
 
