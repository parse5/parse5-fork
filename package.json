{
    "name": "parse5-build-scripts",
    "private": true,
    "type": "module",
    "workspaces": [
        "packages/*",
        "bench",
        "test"
    ],
    "devDependencies": {
        "@types/jest": "^27.4.0",
        "@typescript-eslint/eslint-plugin": "^5.10.0",
        "@typescript-eslint/parser": "^5.10.0",
        "eslint": "^8.7.0",
        "eslint-config-prettier": "^8.3.0",
<<<<<<< HEAD
        "eslint-plugin-unicorn": "^40.1.0",
        "husky": "^7.0.4",
        "jest": "^27.4.7",
        "lint-staged": "^11.2.6",
        "outdent": "^0.8.0",
        "prettier": "^2.5.0",
        "ts-jest": "^27.1.3",
        "ts-node": "^10.4.0",
        "typescript": "^4.5.4"
=======
        "eslint-plugin-prettier": "^3.4.0",
        "eslint-plugin-unicorn": "^40.1.0",
        "husky": "^0.14.3",
        "lerna": "^4.0.0",
        "lint-staged": "^7.2.0",
        "mocha": "^9.1.4",
        "prettier": "^2.3.2",
        "r2": "^2.0.1",
        "typescript": "^4.3.5"
>>>>>>> ad2148df
    },
    "scripts": {
        "build": "tsc --build packages/* test",
        "prettier": "prettier '**/*.{js,ts,md,json,yml}' --loglevel warn",
        "format": "npm run format:es && npm run format:prettier",
        "format:es": "npm run lint:es -- --fix",
        "format:prettier": "npm run prettier -- --write",
        "lint": "npm run lint:es && npm run lint:prettier",
        "lint:es": "eslint .",
        "lint:prettier": "npm run prettier -- --check",
        "unit-tests": "NODE_OPTIONS=--experimental-vm-modules jest",
        "test": "npm run lint && npm run unit-tests",
        "generate-feedback-tests": "node --loader ts-node/esm scripts/generate-parser-feedback-test/index.ts test/data/html5lib-tests/tree-construction/*.dat test/data/tree-construction-regression/*.dat",
        "bench-perf": "npm run build && node bench/perf/index.js",
        "bench-memory-sax": "npm run build && node bench/memory/sax-parser.js",
        "preversion": "npm test",
        "pre-commit": "lint-staged",
        "publish": "npm publish --workspaces",
        "prepare": "husky install",
        "prepublish": "npm run build"
    },
    "lint-staged": {
        "*.{js,ts}": [
            "prettier --write",
            "eslint --fix"
        ],
        "*.{md,json,yml}": [
            "prettier --write"
        ]
    },
    "jest": {
        "preset": "ts-jest/presets/default-esm",
        "testEnvironment": "node",
        "coverageProvider": "v8",
        "globals": {
            "ts-jest": {
                "useESM": true
            }
        },
        "moduleNameMapper": {
            "^(parse5[^/]*)/dist/(.*?)(?:\\.js)?$": "<rootDir>/packages/$1/lib/$2",
            "^(parse5[^/]*)$": "<rootDir>/packages/$1/lib/index.ts",
            "^(.*)\\.js$": "$1"
        }
    }
}<|MERGE_RESOLUTION|>--- conflicted
+++ resolved
@@ -13,27 +13,15 @@
         "@typescript-eslint/parser": "^5.10.0",
         "eslint": "^8.7.0",
         "eslint-config-prettier": "^8.3.0",
-<<<<<<< HEAD
         "eslint-plugin-unicorn": "^40.1.0",
         "husky": "^7.0.4",
         "jest": "^27.4.7",
-        "lint-staged": "^11.2.6",
+        "lint-staged": "^12.1.7",
         "outdent": "^0.8.0",
         "prettier": "^2.5.0",
         "ts-jest": "^27.1.3",
         "ts-node": "^10.4.0",
         "typescript": "^4.5.4"
-=======
-        "eslint-plugin-prettier": "^3.4.0",
-        "eslint-plugin-unicorn": "^40.1.0",
-        "husky": "^0.14.3",
-        "lerna": "^4.0.0",
-        "lint-staged": "^7.2.0",
-        "mocha": "^9.1.4",
-        "prettier": "^2.3.2",
-        "r2": "^2.0.1",
-        "typescript": "^4.3.5"
->>>>>>> ad2148df
     },
     "scripts": {
         "build": "tsc --build packages/* test",
